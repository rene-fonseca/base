trigger: none
#trigger:
#  batch: true
#  branches:
#    include:
#    - master

#pr:
#- master

schedules:
- cron: "0 0 * * *"
  displayName: Daily build
  branches:
    include:
    - master

variables:
  CLICOLOR_FORCE: 1 # used by Base tools

resources:
  containers:
  - container: ubuntu19_04
    image: renefonseca/base-ubuntu:19.04
  - container: debian
    image: renefonseca/base-debian:latest
  - container: opensuse
    image: renefonseca/base-opensuse:latest
  - container: amazonlinux
    image: renefonseca/base-amazonlinux:latest
  - container: gcc
    image: renefonseca/base-gcc:latest
  - container: centos
    image: renefonseca/base-centos8:latest
  - container: raspberrypi4
    image: renefonseca/base-raspberrypi4-64-debian:latest

jobs:
- job: centos8
  condition: eq(1, 2)
  pool:
    vmImage: 'ubuntu-18.04'
  container: centos
  steps:
  - script: $(Build.SourcesDirectory)/ci/config.sh
    displayName: 'Config'
    workingDirectory: $(Build.BinariesDirectory)

  - script: $(Build.SourcesDirectory)/ci/build.sh
    displayName: 'Build'
    workingDirectory: $(Build.BinariesDirectory)

  - script: $(Build.SourcesDirectory)/ci/test.sh
    displayName: 'Run tests'
    continueOnError: true
    workingDirectory: $(Build.BinariesDirectory)

  - task: PublishTestResults@2
    inputs:
      testResultsFormat: 'JUnit'
      testResultsFiles: '**/junit.xml'
      testRunTitle: 'Unittest results'
      workingDirectory: $(Build.BinariesDirectory)

  - task: PublishTestResults@2
    inputs:
      testResultsFormat: 'cTest'
      testResultsFiles: '**/Test.xml'
      testRunTitle: 'Test results for CTest'
      workingDirectory: $(Build.BinariesDirectory)

- job: debian_arm64
  condition: eq(1, 2)
  pool:
    vmImage: 'ubuntu-18.04'
  container: raspberrypi4
  steps:
  - script: $(Build.SourcesDirectory)/ci/config.sh
    displayName: 'Config'
    workingDirectory: $(Build.BinariesDirectory)

  - script: $(Build.SourcesDirectory)/ci/build.sh
    displayName: 'Build'
    workingDirectory: $(Build.BinariesDirectory)

  - script: $(Build.SourcesDirectory)/ci/test.sh
    displayName: 'Run tests'
    continueOnError: true
    workingDirectory: $(Build.BinariesDirectory)

  - task: PublishTestResults@2
    inputs:
      testResultsFormat: 'JUnit'
      testResultsFiles: '**/junit.xml'
      testRunTitle: 'Unittest results'
      workingDirectory: $(Build.BinariesDirectory)

  - task: PublishTestResults@2
    inputs:
      testResultsFormat: 'cTest'
      testResultsFiles: '**/Test.xml'
      testRunTitle: 'Test results for CTest'
      workingDirectory: $(Build.BinariesDirectory)

- job: ubuntu19_04_x64
  pool:
    vmImage: 'ubuntu-18.04'
  container: ubuntu19_04
  steps:
  - script: cmake $(Build.SourcesDirectory) -DCOLOR=1 -DCMAKE_BUILD_TYPE=Debug -DCMAKE_INSTALL_PREFIX=install
    displayName: 'Config'
    workingDirectory: $(Build.BinariesDirectory)

  - script: cmake --build . --config Debug --target install -- -j 4
    displayName: 'Build'
    workingDirectory: $(Build.BinariesDirectory)
  
  - script: |
      ./testsuite/unittesting --junit junit.xml
      ctest -T Test
    displayName: 'Run tests'
    continueOnError: true
    workingDirectory: $(Build.BinariesDirectory)

  - task: PublishTestResults@2
    inputs:
      testResultsFormat: 'JUnit'
      testResultsFiles: '**/junit.xml'
      testRunTitle: 'Unittest results'
      searchFolder: '$(Build.BinariesDirectory)'

  - task: PublishTestResults@2
    inputs:
      testResultsFormat: 'cTest'
      testResultsFiles: '**/Test.xml'
      testRunTitle: 'Test results for CTest'
      searchFolder: '$(Build.BinariesDirectory)'

  - task: PublishPipelineArtifact@1
    inputs:
      artifactName: 'base-ubuntu19-x64'
      targetPath: 'artifacts'
      path: $(Build.BinariesDirectory)/install

- job: debian_x64
  pool:
    vmImage: 'ubuntu-18.04'
  container: debian
  steps:
  - script: cmake $(Build.SourcesDirectory) -DCOLOR=1 -DCMAKE_BUILD_TYPE=Debug -DCMAKE_INSTALL_PREFIX=install
    displayName: 'Config'
    workingDirectory: $(Build.BinariesDirectory)

  - script: cmake --build . --config Debug --target install -- -j 4
    displayName: 'Build'
    workingDirectory: $(Build.BinariesDirectory)
  
  - script: |
      ./testsuite/unittesting --junit junit.xml
      ctest -T Test
    displayName: 'Run tests'
    continueOnError: true
    workingDirectory: $(Build.BinariesDirectory)

  - task: PublishTestResults@2
    inputs:
      testResultsFormat: 'JUnit'
      testResultsFiles: '**/junit.xml'
      testRunTitle: 'Unittest results'
      searchFolder: '$(Build.BinariesDirectory)'

  - task: PublishTestResults@2
    inputs:
      testResultsFormat: 'cTest'
      testResultsFiles: '**/Test.xml'
      testRunTitle: 'Test results for CTest'
      searchFolder: '$(Build.BinariesDirectory)'

  - task: PublishPipelineArtifact@1
    inputs:
      artifactName: 'base-debian-x64'
      targetPath: 'artifacts'
      path: $(Build.BinariesDirectory)/install

- job: opensuse_x64
  pool:
    vmImage: 'ubuntu-18.04'
  container: opensuse
  steps:
  - script: cmake $(Build.SourcesDirectory) -DCOLOR=1 -DCMAKE_BUILD_TYPE=Debug -DCMAKE_INSTALL_PREFIX=install
    displayName: 'Config'
    workingDirectory: $(Build.BinariesDirectory)

  - script: cmake --build . --config Debug --target install -- -j 4
    displayName: 'Build'
    workingDirectory: $(Build.BinariesDirectory)

  - script: |
      ./testsuite/unittesting --junit junit.xml
      ctest -T Test
    displayName: 'Run tests'
    continueOnError: true
    workingDirectory: $(Build.BinariesDirectory)

  - task: PublishTestResults@2
    inputs:
      testResultsFormat: 'JUnit'
      testResultsFiles: '**/junit.xml'
      testRunTitle: 'Unittest results'
      searchFolder: '$(Build.BinariesDirectory)'

  - task: PublishTestResults@2
    inputs:
      testResultsFormat: 'cTest'
      testResultsFiles: '**/Test.xml'
      testRunTitle: 'Test results for CTest'
      searchFolder: '$(Build.BinariesDirectory)'

  - task: PublishPipelineArtifact@1
    inputs:
      artifactName: 'base-opensuse-x64'
      targetPath: 'artifacts'
      path: $(Build.BinariesDirectory)/install

- job: amazonlinux_x64
  pool:
    vmImage: 'ubuntu-18.04'
  container: amazonlinux
  steps:
  - script: cmake $(Build.SourcesDirectory) -DCOLOR=1 -DCMAKE_BUILD_TYPE=Debug -DCMAKE_INSTALL_PREFIX=install
    displayName: 'Config'
    workingDirectory: $(Build.BinariesDirectory)

  - script: cmake --build . --config Debug --target install -- -j 4
    displayName: 'Build'
    workingDirectory: $(Build.BinariesDirectory)
  
  - script: |
      ./testsuite/unittesting --junit junit.xml
      ctest -T Test
    displayName: 'Run tests'
    continueOnError: true
    workingDirectory: $(Build.BinariesDirectory)

  - task: PublishTestResults@2
    inputs:
      testResultsFormat: 'JUnit'
      testResultsFiles: '**/junit.xml'
      testRunTitle: 'Unittest results'
      searchFolder: '$(Build.BinariesDirectory)'

  - task: PublishTestResults@2
    inputs:
      testResultsFormat: 'cTest'
      testResultsFiles: '**/Test.xml'
      testRunTitle: 'Test results for CTest'
      searchFolder: '$(Build.BinariesDirectory)'

  - task: PublishPipelineArtifact@1
    inputs:
      artifactName: 'base-amazonlinux-x64'
      targetPath: 'artifacts'
      path: $(Build.BinariesDirectory)/install

<<<<<<< HEAD
- job: gcc_x64
=======
- job: gcc9
>>>>>>> aecee9a0
  pool:
    vmImage: 'ubuntu-18.04'
  container: gcc
  steps:
  - script: cmake $(Build.SourcesDirectory) -DCOLOR=1 -DCMAKE_BUILD_TYPE=Debug -DCMAKE_INSTALL_PREFIX=install
    displayName: 'Config'
    workingDirectory: $(Build.BinariesDirectory)

  - script: cmake --build . --config Debug --target install -- -j 4
    displayName: 'Build'
    workingDirectory: $(Build.BinariesDirectory)

  - script: |
      ./testsuite/unittesting --junit junit.xml
      ctest -T Test
    displayName: 'Run tests'
    continueOnError: true
    workingDirectory: $(Build.BinariesDirectory)

  - task: PublishTestResults@2
    inputs:
      testResultsFormat: 'JUnit'
      testResultsFiles: '**/junit.xml'
      testRunTitle: 'Unittest results'
      searchFolder: '$(Build.BinariesDirectory)'

  - task: PublishTestResults@2
    inputs:
      testResultsFormat: 'cTest'
      testResultsFiles: '**/Test.xml'
      testRunTitle: 'Test results for CTest'
      searchFolder: '$(Build.BinariesDirectory)'<|MERGE_RESOLUTION|>--- conflicted
+++ resolved
@@ -262,11 +262,7 @@
       targetPath: 'artifacts'
       path: $(Build.BinariesDirectory)/install
 
-<<<<<<< HEAD
-- job: gcc_x64
-=======
 - job: gcc9
->>>>>>> aecee9a0
   pool:
     vmImage: 'ubuntu-18.04'
   container: gcc
